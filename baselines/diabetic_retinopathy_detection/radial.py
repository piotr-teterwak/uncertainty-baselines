# coding=utf-8
# Copyright 2021 The Uncertainty Baselines Authors.
#
# Licensed under the Apache License, Version 2.0 (the "License");
# you may not use this file except in compliance with the License.
# You may obtain a copy of the License at
#
#     http://www.apache.org/licenses/LICENSE-2.0
#
# Unless required by applicable law or agreed to in writing, software
# distributed under the License is distributed on an "AS IS" BASIS,
# WITHOUT WARRANTIES OR CONDITIONS OF ANY KIND, either express or implied.
# See the License for the specific language governing permissions and
# limitations under the License.

"""ResNet50 Radial BNN trained on Kaggle's Diabetic Retinopathy Detection.

This script performs variational inference with a Radial posterior,
as introduced in Radial Bayesian Neural Networks (Farquhar et al. 2020).

We use a few additional, noteworthy techniques in training:

1. Normal prior whose mean is tied at the variational posterior's.
    This makes the KL penalty only penalize the weight posterior's standard
    deviation and not its mean.
    The prior's standard deviation can be fixed as a hyperparameter, but is by
    default set to the He initializer stddev: sqrt(2 / fan_in) (Neal 1995).
2. Flipout for lower-variance gradients in convolutional layers and the final
    dense layer (Wen et al., 2018).
3. KL annealing (Bowman et al., 2015).
"""

import os
import time

from absl import app
from absl import flags
from absl import logging
import tensorflow as tf
import tensorflow_datasets as tfds

import uncertainty_baselines as ub
import utils  # local file import
from tensorboard.plugins.hparams import api as hp

DEFAULT_BATCH_SIZE = 16
DEFAULT_NUM_EPOCHS = 90

# Data load / output flags.
flags.DEFINE_string(
    'output_dir', '/tmp/diabetic_retinopathy_detection/radial',
    'The directory where the model weights and '
    'training/evaluation summaries are stored.')
flags.DEFINE_string('data_dir', None, 'Path to training and testing data.')
flags.DEFINE_bool('use_validation', True, 'Whether to use a validation split.')

# Learning rate / SGD flags.
flags.DEFINE_float('base_learning_rate', 4e-4, 'Base learning rate.')
flags.DEFINE_float('one_minus_momentum', 0.1, 'Optimizer momentum.')
flags.DEFINE_integer(
    'lr_warmup_epochs', 1,
    'Number of epochs for a linear warmup to the initial '
    'learning rate. Use 0 to do no warmup.')
flags.DEFINE_float('lr_decay_ratio', 0.2, 'Amount to decay learning rate.')
flags.DEFINE_list('lr_decay_epochs', ['30', '60'],
                  'Epochs to decay learning rate by.')

# Radial BNN flags.
flags.DEFINE_bool(
    'tied_mean_prior', True,
    'If True, fix the mean of the prior to that of the variational posterior. '
    'This causes the KL to only penalize the standard deviation of the weight '
    'posterior, and not its mean.')
flags.DEFINE_integer('kl_annealing_epochs', 200,
                     'Number of epochs over which to anneal the KL term to 1.')
flags.DEFINE_float(
    'prior_stddev', None, 'Sets a fixed stddev for weight prior. '
    'If None, defaults to the He initializer stddev: sqrt(2 / fan_in).')
flags.DEFINE_float(
    'stddev_mean_init', 1e-3,
    'Initializes the mean of the TruncatedNormal from which we sample the '
    'initial posterior standard deviation: '
    'mean = np.log(np.expm1(stddev_mean_init)).')
flags.DEFINE_float(
    'stddev_stddev_init', 0.1,
    'Standard deviation of the TruncatedNormal from which we sample the '
    'initial posterior standard deviation.')

# General model flags.
flags.DEFINE_integer('seed', 42, 'Random seed.')
flags.DEFINE_string(
  'class_reweight_mode', None,
  'Dataset is imbalanced (19.6%, 18.8%, 19.2% positive examples in train, val,'
  'test respectively). `None` (default) will not perform any loss reweighting. '
  '`constant` will use the train proportions to reweight the binary cross '
  'entropy loss. `minibatch` will use the proportions of each minibatch to '
  'reweight the loss.')
flags.DEFINE_float('l2', 5e-5, 'L2 regularization coefficient.')
flags.DEFINE_integer('train_epochs', DEFAULT_NUM_EPOCHS,
                     'Number of training epochs.')
flags.DEFINE_integer('batch_size', DEFAULT_BATCH_SIZE,
                     'The per-core training/validation/test batch size.')
flags.DEFINE_integer(
    'checkpoint_interval', 25, 'Number of epochs between saving checkpoints. '
    'Use -1 to never save checkpoints.')

# Metric flags.
flags.DEFINE_integer('num_bins', 15, 'Number of bins for ECE.')

# Accelerator flags.
flags.DEFINE_bool('force_use_cpu', False, 'If True, force usage of CPU')
flags.DEFINE_bool('use_gpu', True, 'Whether to run on GPU or otherwise TPU.')
flags.DEFINE_bool('use_bfloat16', False, 'Whether to use mixed precision.')
flags.DEFINE_integer('num_cores', 8, 'Number of TPU cores or number of GPUs.')
flags.DEFINE_string(
    'tpu', None,
    'Name of the TPU. Only used if force_use_cpu and use_gpu are both False.')
FLAGS = flags.FLAGS


def main(argv):
  del argv  # unused arg
  tf.io.gfile.makedirs(FLAGS.output_dir)
  logging.info('Saving checkpoints at %s', FLAGS.output_dir)
  tf.random.set_seed(FLAGS.seed)

  # Initialize distribution strategy on flag-specified accelerator
  strategy = utils.init_distribution_strategy(FLAGS.force_use_cpu,
                                              FLAGS.use_gpu, FLAGS.tpu)
  use_tpu = not (FLAGS.force_use_cpu or FLAGS.use_gpu)

  # Only permit use of L2 regularization with a tied mean prior
  if FLAGS.l2 is not None and FLAGS.l2 > 0 and not FLAGS.tied_mean_prior:
    raise NotImplementedError(
        'For a principled objective, L2 regularization should not be used '
        'when the prior mean is untied from the posterior mean.')

  batch_size = FLAGS.batch_size * FLAGS.num_cores

  # Reweighting loss for class imbalance
  class_reweight_mode = FLAGS.class_reweight_mode
  if class_reweight_mode == 'constant':
    class_weights = utils.get_diabetic_retinopathy_class_balance_weights()
  else:
    class_weights = None

  # As per the Kaggle challenge, we have split sizes:
  # train: 35,126
  # validation: 10,906 (currently unused)
  # test: 42,670
  ds_info = tfds.builder('diabetic_retinopathy_detection').info
  train_dataset_size = ds_info.splits['train'].num_examples
  steps_per_epoch = train_dataset_size // batch_size
  steps_per_validation_eval = (
      ds_info.splits['validation'].num_examples // batch_size)
  steps_per_test_eval = ds_info.splits['test'].num_examples // batch_size

  data_dir = FLAGS.data_dir

  dataset_train_builder = ub.datasets.get(
      'diabetic_retinopathy_detection', split='train', data_dir=data_dir)
  dataset_train = dataset_train_builder.load(batch_size=batch_size)

  dataset_validation_builder = ub.datasets.get(
      'diabetic_retinopathy_detection',
      split='validation',
      data_dir=data_dir,
      is_training=not FLAGS.use_validation)
  dataset_validation = dataset_validation_builder.load(batch_size=batch_size)
  if FLAGS.use_validation:
    dataset_validation = strategy.experimental_distribute_dataset(
        dataset_validation)
  else:
    # Note that this will not create any mixed batches of train and validation
    # images.
    dataset_train = dataset_train.concatenate(dataset_validation)

  dataset_train = strategy.experimental_distribute_dataset(dataset_train)

  dataset_test_builder = ub.datasets.get(
      'diabetic_retinopathy_detection', split='test', data_dir=data_dir)
  dataset_test = dataset_test_builder.load(batch_size=batch_size)
  dataset_test = strategy.experimental_distribute_dataset(dataset_test)

  if FLAGS.use_bfloat16:
    policy = tf.keras.mixed_precision.experimental.Policy('mixed_bfloat16')
    tf.keras.mixed_precision.experimental.set_policy(policy)

  summary_writer = tf.summary.create_file_writer(
      os.path.join(FLAGS.output_dir, 'summaries'))

  with strategy.scope():
    logging.info('Building Keras ResNet-50 Radial model.')

    if FLAGS.prior_stddev is None:
      logging.info(
          'A fixed prior stddev was not supplied. Computing a prior stddev = '
          'sqrt(2 / fan_in) for each layer. This is recommended over providing '
          'a fixed prior stddev.')

    model = ub.models.resnet50_radial(
        input_shape=utils.load_input_shape(dataset_train),
        num_classes=1,  # binary classification task
        prior_stddev=FLAGS.prior_stddev,
        dataset_size=train_dataset_size,
        stddev_mean_init=FLAGS.stddev_mean_init,
        stddev_stddev_init=FLAGS.stddev_stddev_init,
        tied_mean_prior=FLAGS.tied_mean_prior)

    logging.info('Model input shape: %s', model.input_shape)
    logging.info('Model output shape: %s', model.output_shape)
    logging.info('Model number of weights: %s', model.count_params())

    # Linearly scale learning rate and the decay epochs by vanilla settings.
    base_lr = FLAGS.base_learning_rate
    lr_decay_epochs = [
        (int(start_epoch_str) * FLAGS.train_epochs) // DEFAULT_NUM_EPOCHS
        for start_epoch_str in FLAGS.lr_decay_epochs
    ]

    lr_schedule = ub.schedules.WarmUpPiecewiseConstantSchedule(
        steps_per_epoch,
        base_lr,
        decay_ratio=FLAGS.lr_decay_ratio,
        decay_epochs=lr_decay_epochs,
        warmup_epochs=FLAGS.lr_warmup_epochs)
    optimizer = tf.keras.optimizers.SGD(
        lr_schedule, momentum=0.9, nesterov=True)
    metrics = utils.get_diabetic_retinopathy_base_metrics(
        use_tpu=use_tpu,
        num_bins=FLAGS.num_bins,
        use_validation=FLAGS.use_validation)
    metrics.update({
        'train/kl': tf.keras.metrics.Mean(),
        'train/kl_scale': tf.keras.metrics.Mean()
    })
    checkpoint = tf.train.Checkpoint(model=model, optimizer=optimizer)
    latest_checkpoint = tf.train.latest_checkpoint(FLAGS.output_dir)
    initial_epoch = 0
    if latest_checkpoint:
      # checkpoint.restore must be within a strategy.scope()
      # so that optimizer slot variables are mirrored.
      checkpoint.restore(latest_checkpoint)
      logging.info('Loaded checkpoint %s', latest_checkpoint)
      initial_epoch = optimizer.iterations.numpy() // steps_per_epoch

  # Define metrics outside the accelerator scope for CPU eval.
  # This will cause an error on TPU.
  if not use_tpu:
<<<<<<< HEAD
    metrics.update(utils.get_diabetic_retinopathy_cpu_metrics())

  # Initialize loss function based on class reweighting setting
  loss_fn = utils.get_diabetic_retinopathy_loss_fn(
    class_reweight_mode=class_reweight_mode, class_weights=class_weights)
=======
    metrics.update({
        'train/auc': tf.keras.metrics.AUC(),
        'test/auc': tf.keras.metrics.AUC()
    })
    if FLAGS.use_validation:
      metrics.update({'validation/auc': tf.keras.metrics.AUC()})
>>>>>>> 643c2e45

  @tf.function
  def train_step(iterator):
    """Training step function."""

    def step_fn(inputs):
      """Per-replica step function."""
      images = inputs['features']
      labels = inputs['labels']

      # For minibatch class reweighting, initialize per-batch loss function
      if class_reweight_mode == 'minibatch':
        batch_loss_fn = utils.get_minibatch_reweighted_loss_fn(labels=labels)
      else:
        batch_loss_fn = loss_fn

      with tf.GradientTape() as tape:
        logits = model(images, training=True)
        if FLAGS.use_bfloat16:
          logits = tf.cast(logits, tf.float32)

        negative_log_likelihood = tf.reduce_mean(
          batch_loss_fn(y_true=tf.expand_dims(labels, axis=-1),
                        y_pred=logits, from_logits=True))

        filtered_variables = []
        for var in model.trainable_variables:
          # Apply l2 on the BN parameters and bias terms. This
          # excludes only fast weight approximate posterior/prior parameters,
          # but pay caution to their naming scheme.
          if 'bn' in var.name or 'bias' in var.name:
            filtered_variables.append(tf.reshape(var, (-1,)))

        l2_loss = FLAGS.l2 * 2 * tf.nn.l2_loss(
            tf.concat(filtered_variables, axis=0))
        kl = sum(model.losses)
        kl_scale = tf.cast(optimizer.iterations + 1, kl.dtype)
        kl_scale /= steps_per_epoch * FLAGS.kl_annealing_epochs
        kl_scale = tf.minimum(1., kl_scale)
        kl_loss = kl_scale * kl

        loss = negative_log_likelihood + l2_loss + kl_loss

        # Scale the loss given the TPUStrategy will reduce sum all gradients.
        scaled_loss = loss / strategy.num_replicas_in_sync

      grads = tape.gradient(scaled_loss, model.trainable_variables)
      optimizer.apply_gradients(zip(grads, model.trainable_variables))
      probs = tf.squeeze(tf.nn.sigmoid(logits))

      metrics['train/loss'].update_state(loss)
      metrics['train/negative_log_likelihood'].update_state(
          negative_log_likelihood)
      metrics['train/kl'].update_state(kl)
      metrics['train/kl_scale'].update_state(kl_scale)
      metrics['train/accuracy'].update_state(labels, probs)
      metrics['train/auprc'].update_state(labels, probs)
      metrics['train/auroc'].update_state(labels, probs)

      if not use_tpu:
        metrics['train/ece'].add_batch(probs, label=labels)

    for _ in tf.range(tf.cast(steps_per_epoch, tf.int32)):
      strategy.run(step_fn, args=(next(iterator),))

  @tf.function
  def test_step(iterator, dataset_split, num_steps):
    """Evaluation step function."""

    def step_fn(inputs):
      """Per-replica step function."""
      images = inputs['features']
      labels = inputs['labels']
      logits = model(images, training=False)
      if FLAGS.use_bfloat16:
        logits = tf.cast(logits, tf.float32)

      negative_log_likelihood = tf.reduce_mean(
          tf.keras.losses.binary_crossentropy(
              y_true=tf.expand_dims(labels, axis=-1),
              y_pred=logits,
              from_logits=True))
      probs = tf.squeeze(tf.nn.sigmoid(logits))

      metrics[dataset_split + '/negative_log_likelihood'].update_state(
          negative_log_likelihood)
      metrics[dataset_split + '/accuracy'].update_state(labels, probs)
      metrics[dataset_split + '/auprc'].update_state(labels, probs)
      metrics[dataset_split + '/auroc'].update_state(labels, probs)

      if not use_tpu:
        metrics[dataset_split + '/ece'].add_batch(probs, label=labels)

    for _ in tf.range(tf.cast(num_steps, tf.int32)):
      strategy.run(step_fn, args=(next(iterator),))

  metrics.update({'test/ms_per_example': tf.keras.metrics.Mean()})
  start_time = time.time()

  train_iterator = iter(dataset_train)
  for epoch in range(initial_epoch, FLAGS.train_epochs):
    logging.info('Starting to run epoch: %s', epoch + 1)
    train_step(train_iterator)

    current_step = (epoch + 1) * steps_per_epoch
    max_steps = steps_per_epoch * FLAGS.train_epochs
    time_elapsed = time.time() - start_time
    steps_per_sec = float(current_step) / time_elapsed
    eta_seconds = (max_steps - current_step) / steps_per_sec
    message = ('{:.1%} completion: epoch {:d}/{:d}. {:.1f} steps/s. '
               'ETA: {:.0f} min. Time elapsed: {:.0f} min'.format(
                   current_step / max_steps, epoch + 1, FLAGS.train_epochs,
                   steps_per_sec, eta_seconds / 60, time_elapsed / 60))
    logging.info(message)

    if FLAGS.use_validation:
      validation_iterator = iter(dataset_validation)
      logging.info('Starting to run validation eval at epoch: %s', epoch + 1)
      test_step(validation_iterator, 'validation', steps_per_validation_eval)

    test_iterator = iter(dataset_test)
    logging.info('Starting to run test eval at epoch: %s', epoch + 1)
    test_start_time = time.time()
    test_step(test_iterator, 'test', steps_per_test_eval)
    ms_per_example = (time.time() - test_start_time) * 1e6 / batch_size
    metrics['test/ms_per_example'].update_state(ms_per_example)

    # Log and write to summary the epoch metrics.
    utils.log_epoch_metrics(metrics=metrics, use_tpu=use_tpu)
    total_results = {name: metric.result() for name, metric in metrics.items()}
    # Metrics from Robustness Metrics (like ECE) will return a dict with a
    # single key/value, instead of a scalar.
    total_results = {
        k: (list(v.values())[0] if isinstance(v, dict) else v)
        for k, v in total_results.items()
    }
    with summary_writer.as_default():
      for name, result in total_results.items():
        tf.summary.scalar(name, result, step=epoch + 1)

    for metric in metrics.values():
      metric.reset_states()

    if (FLAGS.checkpoint_interval > 0 and
        (epoch + 1) % FLAGS.checkpoint_interval == 0):
      checkpoint_name = checkpoint.save(
          os.path.join(FLAGS.output_dir, 'checkpoint'))
      logging.info('Saved checkpoint to %s', checkpoint_name)

      # TODO(nband): debug checkpointing
      # Also save Keras model, due to checkpoint.save issue
      keras_model_name = os.path.join(FLAGS.output_dir,
                                      f'keras_model_{epoch + 1}')
      model.save(keras_model_name)
      logging.info('Saved keras model to %s', keras_model_name)

  final_checkpoint_name = checkpoint.save(
      os.path.join(FLAGS.output_dir, 'checkpoint'),)
  logging.info('Saved last checkpoint to %s', final_checkpoint_name)

  keras_model_name = os.path.join(FLAGS.output_dir,
                                  f'keras_model_{FLAGS.train_epochs}')
  model.save(keras_model_name)
  logging.info('Saved keras model to %s', keras_model_name)
  with summary_writer.as_default():
    hp.hparams({
        'base_learning_rate': FLAGS.base_learning_rate,
        'one_minus_momentum': FLAGS.one_minus_momentum,
        'l2': FLAGS.l2,
        'stddev_mean_init': FLAGS.stddev_mean_init,
        'stddev_stddev_init': FLAGS.stddev_stddev_init,
    })


if __name__ == '__main__':
  app.run(main)<|MERGE_RESOLUTION|>--- conflicted
+++ resolved
@@ -247,20 +247,12 @@
   # Define metrics outside the accelerator scope for CPU eval.
   # This will cause an error on TPU.
   if not use_tpu:
-<<<<<<< HEAD
-    metrics.update(utils.get_diabetic_retinopathy_cpu_metrics())
+    metrics.update(utils.get_diabetic_retinopathy_cpu_metrics(
+      use_validation=FLAGS.use_validation))
 
   # Initialize loss function based on class reweighting setting
   loss_fn = utils.get_diabetic_retinopathy_loss_fn(
     class_reweight_mode=class_reweight_mode, class_weights=class_weights)
-=======
-    metrics.update({
-        'train/auc': tf.keras.metrics.AUC(),
-        'test/auc': tf.keras.metrics.AUC()
-    })
-    if FLAGS.use_validation:
-      metrics.update({'validation/auc': tf.keras.metrics.AUC()})
->>>>>>> 643c2e45
 
   @tf.function
   def train_step(iterator):
