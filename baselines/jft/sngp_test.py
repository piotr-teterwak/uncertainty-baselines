--- conflicted
+++ resolved
@@ -132,14 +132,6 @@
     self.data_dir = data_dir
 
   @parameterized.parameters(
-<<<<<<< HEAD
-      # TODO(dusenberrymw): This tests is flaky, often with a value of 1061.06
-      # for the val_loss. Need to investigate the issue.
-      # ('token', 2, 82502.49, 1695.701171875, 0.16999999806284904),
-      ('token', None, 2049.5173, 1680.5252821180557, 0.1799999922513961),
-      ('gap', 2, 82501.64, 301.17470296223956, 0.189999997615814),
-      ('gap', None, 2090.1018, 518.932373046875, 0.29999999701976776),
-=======
       # TODO(dusenberrymw): These tests are flaky, often with a value of 1061.06
       # for the val_loss. Need to investigate the issue.
       # ('token', 2, 82502.49, 1695.701171875, 0.16999999806284904, False),
@@ -148,33 +140,16 @@
       ('gap', 2, 82480.11, 581.2986111111111, 0.16999999433755875, False),
       ('gap', None, 312.10632, 580.241441514757, 0.2499999925494194, False),
       ('gap', None, 312.10632, 580.241441514757, 0.2499999925494194, True),
->>>>>>> f0a590d0
   )
   @flagsaver.flagsaver
   def test_sngp_script(self, classifier, representation_size,
                        correct_train_loss, correct_val_loss,
-<<<<<<< HEAD
-                       correct_fewshot_acc_sum):
-    # Go two directories up to the root of the UB directory.
-    ub_root_dir = pathlib.Path(__file__).parents[2]
-    data_dir = str(ub_root_dir) + '/.tfds/metadata'
-    logging.info('data_dir contents: %s', os.listdir(data_dir))
-
-=======
                        correct_fewshot_acc_sum, simulate_failure):
->>>>>>> f0a590d0
     # Set flags.
     FLAGS.xm_runlocal = True
     FLAGS.config = get_config(
         classifier=classifier, representation_size=representation_size)
     FLAGS.output_dir = tempfile.mkdtemp(dir=self.get_temp_dir())
-<<<<<<< HEAD
-    FLAGS.config.dataset_dir = data_dir
-
-    # Check for any errors.
-    with tfds.testing.mock_data(num_examples=100, data_dir=data_dir):
-      train_loss, val_loss, fewshot_results = sngp.main(None)
-=======
     FLAGS.config.dataset_dir = self.data_dir
 
     if not simulate_failure:
@@ -203,98 +178,37 @@
       del FLAGS.config.testing_failure_step
       with tfds.testing.mock_data(num_examples=100, data_dir=self.data_dir):
         train_loss, val_loss, fewshot_results = sngp.main(None)
->>>>>>> f0a590d0
 
     # Check for reproducibility.
     fewshot_acc_sum = sum(jax.tree_util.tree_flatten(fewshot_results)[0])
     logging.info('(train_loss, val_loss, fewshot_acc_sum) = %s, %s, %s',
-<<<<<<< HEAD
-                 train_loss, val_loss, fewshot_acc_sum)
+                 train_loss, val_loss['val'], fewshot_acc_sum)
     # TODO(dusenberrymw): Determine why the SNGP script is non-deterministic.
     self.assertAllClose(train_loss, correct_train_loss, atol=0.025, rtol=0.3)
-    self.assertAllClose(val_loss, correct_val_loss, atol=0.02, rtol=0.3)
+    self.assertAllClose(val_loss['val'], correct_val_loss, atol=0.02, rtol=0.3)
     # The fewshot training pipeline is not completely deterministic. For now, we
     # increase the tolerance to avoid the test being flaky.
     self.assertAllClose(
         fewshot_acc_sum, correct_fewshot_acc_sum, atol=0.02, rtol=0.15)
 
-    # Check for the ability to restart from a previous checkpoint (after
-    # failure, etc.).
-    FLAGS.output_dir = tempfile.mkdtemp(dir=self.get_temp_dir())
-    # NOTE: Use this flag to simulate failing at a certain step.
-    FLAGS.config.testing_failure_step = FLAGS.config.total_steps - 1
-    FLAGS.config.checkpoint_steps = FLAGS.config.testing_failure_step
-    FLAGS.config.keep_checkpoint_steps = FLAGS.config.checkpoint_steps
-    with tfds.testing.mock_data(num_examples=100, data_dir=data_dir):
-      sngp.main(None)
-
-    checkpoint_path = os.path.join(FLAGS.output_dir, 'checkpoint.npz')
-    self.assertTrue(os.path.exists(checkpoint_path))
-    checkpoint = checkpoint_utils.load_checkpoint(None, checkpoint_path)
-    self.assertEqual(
-        int(checkpoint['opt']['state']['step']),
-        FLAGS.config.testing_failure_step)
-
-    # This should resume from the failed step.
-    del FLAGS.config.testing_failure_step
-    with tfds.testing.mock_data(num_examples=100, data_dir=data_dir):
-      train_loss, val_loss, fewshot_results = sngp.main(None)
-
-    fewshot_acc_sum = sum(jax.tree_util.tree_flatten(fewshot_results)[0])
-    logging.info('(train_loss, val_loss, fewshot_acc_sum) = %s, %s, %s',
-                 train_loss, val_loss, fewshot_acc_sum)
-    # TODO(dusenberrymw): Determine why the SNGP script is non-deterministic.
-    self.assertAllClose(train_loss, correct_train_loss, atol=0.025, rtol=0.3)
-    self.assertAllClose(val_loss, correct_val_loss, atol=0.02, rtol=0.3)
-=======
-                 train_loss, val_loss['val'], fewshot_acc_sum)
-    # TODO(dusenberrymw): Determine why the SNGP script is non-deterministic.
-    self.assertAllClose(train_loss, correct_train_loss, atol=0.025, rtol=0.3)
-    self.assertAllClose(val_loss['val'], correct_val_loss, atol=0.02, rtol=0.3)
->>>>>>> f0a590d0
-    # The fewshot training pipeline is not completely deterministic. For now, we
-    # increase the tolerance to avoid the test being flaky.
-    self.assertAllClose(
-        fewshot_acc_sum, correct_fewshot_acc_sum, atol=0.02, rtol=0.15)
-
   @parameterized.parameters(
       # TODO(dusenberrymw): This tests is flaky. Need to investigate the issue.
-<<<<<<< HEAD
-      # ('token', 2, 17.127628, 9.437467681037056, 0.12999999336898327),
-      ('token', None, 9.454525, 16.93018129136827, 0.14999999850988388),
-      ('gap', 2, 41.808563, 24.693617078993057, 0.09999999776482582),
-      ('gap', None, 47.113586, 15.444029914008247, 0.08999999798834324),
-=======
       # ('token', 2, 17.127628, 9.437467681037056, 0.1299999933689832, 'cifar'),
       ('token', None, 57.665764, 47.4102783203125, 0.0999999940395355, 'cifar'),
       ('gap', 2, 35.87387, 9.02747525109185, 0.04999999888241291, 'cifar'),
       ('gap', None, 51.77176, 25.256450653076172, 0.08999999798834324, 'cifar'),
       ('token', None, 18.884363, 16.141374799940323, 0.09999999962, 'imagenet'),
->>>>>>> f0a590d0
   )
   @flagsaver.flagsaver
   def test_loading_pretrained_model(self, classifier, representation_size,
                                     correct_train_loss, correct_val_loss,
-<<<<<<< HEAD
-                                    correct_fewshot_acc_sum):
-    # Go two directories up to the root of the UB directory.
-    ub_root_dir = pathlib.Path(__file__).parents[2]
-    data_dir = str(ub_root_dir) + '/.tfds/metadata'
-    logging.info('data_dir contents: %s', os.listdir(data_dir))
-
-=======
                                     correct_fewshot_acc_sum, dataset):
->>>>>>> f0a590d0
     # Set flags.
     FLAGS.xm_runlocal = True
     FLAGS.config = get_config(
         classifier=classifier, representation_size=representation_size)
     FLAGS.output_dir = tempfile.mkdtemp(dir=self.get_temp_dir())
-<<<<<<< HEAD
-    FLAGS.config.dataset_dir = data_dir
-=======
     FLAGS.config.dataset_dir = self.data_dir
->>>>>>> f0a590d0
 
     # Run to save a checkpoint, then use that as a pretrained model.
     FLAGS.output_dir = tempfile.mkdtemp(dir=self.get_temp_dir())
@@ -331,14 +245,9 @@
           '1)|keep(["image", "labels"])')
     pp_common = '|value_range(-1, 1)'
     pp_common += f'|onehot({FLAGS.config.num_classes}, key="label", key_result="labels")'  # pylint: disable=line-too-long
-<<<<<<< HEAD
-    pp_common += '|keep("image", "labels")'
-    FLAGS.config.pp_train = 'decode|resize_small(512)|central_crop(384)' + pp_common
-=======
     pp_common += '|keep(["image", "labels"])'
     FLAGS.config.pp_train = ('decode|resize_small(512)|random_crop(384)' +
                              pp_common)
->>>>>>> f0a590d0
     FLAGS.config.pp_eval = 'decode|resize(384)' + pp_common
     FLAGS.config.fewshot.pp_train = 'decode|resize_small(512)|central_crop(384)|value_range(-1,1)'
     FLAGS.config.fewshot.pp_eval = 'decode|resize(384)|value_range(-1,1)'
@@ -348,17 +257,10 @@
 
     fewshot_acc_sum = sum(jax.tree_util.tree_flatten(fewshot_results)[0])
     logging.info('(train_loss, val_loss, fewshot_acc_sum) = %s, %s, %s',
-<<<<<<< HEAD
-                 train_loss, val_loss, fewshot_acc_sum)
-    # TODO(dusenberrymw): Determine why the SNGP script is non-deterministic.
-    self.assertAllClose(train_loss, correct_train_loss, atol=0.025, rtol=0.3)
-    self.assertAllClose(val_loss, correct_val_loss, atol=0.02, rtol=0.3)
-=======
                  train_loss, val_loss['val'], fewshot_acc_sum)
     # TODO(dusenberrymw): Determine why the SNGP script is non-deterministic.
     self.assertAllClose(train_loss, correct_train_loss, atol=0.025, rtol=0.3)
     self.assertAllClose(val_loss['val'], correct_val_loss, atol=0.02, rtol=0.3)
->>>>>>> f0a590d0
     # The fewshot training pipeline is not completely deterministic. For now, we
     # increase the tolerance to avoid the test being flaky.
     self.assertAllClose(
