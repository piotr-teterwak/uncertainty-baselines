# coding=utf-8
# Copyright 2021 The Uncertainty Baselines Authors.
#
# Licensed under the Apache License, Version 2.0 (the "License");
# you may not use this file except in compliance with the License.
# You may obtain a copy of the License at
#
#     http://www.apache.org/licenses/LICENSE-2.0
#
# Unless required by applicable law or agreed to in writing, software
# distributed under the License is distributed on an "AS IS" BASIS,
# WITHOUT WARRANTIES OR CONDITIONS OF ANY KIND, either express or implied.
# See the License for the specific language governing permissions and
# limitations under the License.

"""Heteroscedastic ViT on JFT-300M."""

from functools import partial  # pylint: disable=g-importing-member so standard
import itertools
import multiprocessing
import numbers
import os

from absl import app
from absl import flags
from absl import logging
from clu import parameter_overview
from clu import periodic_actions
import flax
import flax.jax_utils as flax_utils
import jax
import jax.numpy as jnp
import ml_collections
import numpy as np
import robustness_metrics as rm
import tensorflow as tf
from tensorflow.io import gfile
import uncertainty_baselines as ub
import checkpoint_utils  # local file import
import cifar10h_utils  # local file import


# TODO(dusenberrymw): Open-source remaining imports.
fewshot = None
input_pipeline = None
u = None
pp_builder = None
xm = None
xm_api = None


ml_collections.config_flags.DEFINE_config_file(
    'config', None, 'Training configuration.', lock_config=True)

flags.DEFINE_string('output_dir', default=None, help='Work unit directory.')
flags.DEFINE_integer(
    'num_cores', default=None, help='Unused. How many devices being used.')
flags.DEFINE_boolean(
    'use_gpu', default=None, help='Unused. Whether or not running on GPU.')
flags.DEFINE_string('tpu', None,
                    'Unused. Name of the TPU. Only used if use_gpu is False.')
<<<<<<< HEAD
=======
flags.DEFINE_integer('seed', default=0, help='Random seed.')
>>>>>>> 1b6554b5

FLAGS = flags.FLAGS

# Adds jax flags to the program.
jax.config.parse_flags_with_absl()


def main(argv):
  del argv

  config = FLAGS.config
  output_dir = FLAGS.output_dir

  if config.get('dataset_dir'):
    logging.info('data_dir=%s', config.dataset_dir)
  logging.info('Output dir: %s', output_dir)

  save_checkpoint_path = None
  if config.get('checkpoint_steps'):
    gfile.makedirs(output_dir)
    save_checkpoint_path = os.path.join(output_dir, 'checkpoint.npz')

  # The pool is used to perform misc operations such as logging in async way.
  pool = multiprocessing.pool.ThreadPool()

<<<<<<< HEAD
  # This seed makes the Jax part of things (like model init) deterministic.
  # However, full training still won't be deterministic, for example due to the
  # tf.data pipeline not being deterministic even if we would set TF seed.
  rng = jax.random.PRNGKey(config.get('seed', 0))
=======
  # TODO(dusenberrymw): Also add function-level seeds in the tf.data input
  # pipeline once that code is open-sourced.
  seed = config.get('seed', 0)
  rng = jax.random.PRNGKey(seed)
  tf.random.set_seed(seed)
>>>>>>> 1b6554b5

  xm_xp = None
  xm_wu = None
  def write_note(note):
    if jax.host_id() == 0:
      logging.info('NOTE: %s', note)
  write_note('Initializing...')

  fillin = lambda *_: None
  # Verify settings to make sure no checkpoints are accidentally missed.
  if config.get('keep_checkpoint_steps'):
    assert config.get('checkpoint_steps'), 'Specify `checkpoint_steps`.'
    assert config.keep_checkpoint_steps % config.checkpoint_steps == 0, (
        f'`keep_checkpoint_steps` ({config.checkpoint_steps}) should be'
        f'divisible by `checkpoint_steps ({config.checkpoint_steps}).`')

  batch_size = config.batch_size
  batch_size_eval = config.get('batch_size_eval', batch_size)
  if (batch_size % jax.device_count() != 0 or
      batch_size_eval % jax.device_count() != 0):
    raise ValueError(f'Batch sizes ({batch_size} and {batch_size_eval}) must '
                     f'be divisible by device number ({jax.device_count()})')

  local_batch_size = batch_size // jax.host_count()
  local_batch_size_eval = batch_size_eval // jax.host_count()
  logging.info(
      'Global batch size %d on %d hosts results in %d local batch size. '
      'With %d devices per host (%d devices total), that\'s a %d per-device '
      'batch size.',
      batch_size, jax.host_count(), local_batch_size,
      jax.local_device_count(), jax.device_count(),
      local_batch_size // jax.local_device_count())

  write_note('Initializing train dataset...')
<<<<<<< HEAD
=======
  # TODO(dusenberrymw): Pass in seed for function-level seeds once open-sourced.
>>>>>>> 1b6554b5
  train_ds = input_pipeline.get_data(
      dataset=config.dataset,
      split=config.train_split,
      data_dir=fillin(config.get('dataset_dir')),
      batch_size=local_batch_size,
      preprocess_fn=pp_builder.get_preprocess_fn(config.pp_train),
      shuffle_buffer_size=config.shuffle_buffer_size,
      prefetch=config.get('prefetch_to_host', 2),
      cache=False)

  # Start prefetching already.
  train_iter = u.start_input_pipeline(
      train_ds, config.get('prefetch_to_device', 1), pad=local_batch_size)
  # We always pad to local_batch_size_eval even when less would be enough in
  # order to minimize memory fragmentation.

  write_note('Initializing val dataset(s)...')
  def _get_val_split(dataset, split, pp_eval, data_dir=None):
    # We do ceil rounding such that we include the last incomplete batch.
    nval_img = input_pipeline.get_num_examples(
        dataset, split, data_dir=fillin(data_dir))
    val_steps = int(np.ceil(nval_img / batch_size_eval))
    logging.info('Running validation for %d steps for %s, %s', val_steps,
                 dataset, split)

    val_it = input_pipeline.get_data(
        dataset=dataset,
        split=split,
        data_dir=fillin(data_dir),
        batch_size=local_batch_size_eval,
        preprocess_fn=pp_builder.get_preprocess_fn(pp_eval),
        cache=config.get('val_cache', 'batched'),
        repeat_after_batching=True,
        prefetch=config.get('prefetch_to_host', 2),
        drop_remainder=False,
        shuffle_files=False)
    val_it = u.start_input_pipeline(
        val_it, config.get('prefetch_to_device', 1), pad=local_batch_size_eval)

    return (val_it, val_steps)

  if isinstance(config.val_split, str):
<<<<<<< HEAD
    val_ds = {'val': _get_val_split(config.dataset, config.val_split,
                                    config.pp_eval, config.get('dataset_dir'))}
=======
    val_iter_splits = {
        'val':
            _get_val_split(config.dataset, config.val_split, config.pp_eval,
                           config.get('data_dir'))
    }
>>>>>>> 1b6554b5
  else:
    val_iter_splits = {t[0]: _get_val_split(*t[1:]) for t in config.val_split}

  if config.get('eval_on_cifar_10h'):
    val_steps = int(np.ceil(10000 / batch_size_eval))

    cifar10h_dataset = cifar10h_utils.load_ds()

    val_ds_cifar10h = input_pipeline.make_pipeline(
        data=cifar10h_dataset,
        batch_size=local_batch_size_eval,
        preprocess_fn=pp_builder.get_preprocess_fn(config.pp_eval_cifar_10h),
        cache=config.get('val_cache', 'batched'),
        repeats=None,
        repeat_after_batching=True,
        prefetch=config.get('prefetch_to_host', 2),
        drop_remainder=False,
        shuffle_buffer_size=None,
        ignore_errors=False,
        filter_fn=None)
    val_iter_cifar10h = u.start_input_pipeline(
        val_ds_cifar10h,
        config.get('prefetch_to_device', 1),
        pad=local_batch_size_eval)

    val_iter_splits['cifar_10h'] = (val_iter_cifar10h, val_steps)

  ood_ds = None
  if config.get('ood_dataset'):
    logging.info('loading OOD dataset = %s', config.get('ood_dataset'))
    if isinstance(config.ood_split, str):
      ood_ds = {
          'ind':
              _get_val_split(config.dataset, config.ood_split, config.pp_eval,
                             config.get('data_dir')),
          'ood':
              _get_val_split(config.ood_dataset, config.ood_split,
                             config.pp_eval, config.get('data_dir')),
      }
    else:
      raise NotImplementedError(
          'Only string type of val_split is supported! Got val_split=%s!' %
          str(config.ood_split))

  ntrain_img = input_pipeline.get_num_examples(
      config.dataset, config.train_split,
      data_dir=fillin(config.get('dataset_dir')))
  steps_per_epoch = ntrain_img / batch_size

  if config.get('num_epochs'):
    total_steps = int(config.num_epochs * steps_per_epoch)
    assert not config.get('total_steps'), 'Set either num_epochs or total_steps'
  else:
    total_steps = config.total_steps

  logging.info(
      'Running for %d steps, that means %f epochs and %f steps per epoch',
      total_steps, total_steps * batch_size / ntrain_img, steps_per_epoch)
  mw = u.BigVisionMetricWriter(xm_xp.id, xm_wu.id, steps_per_epoch)

  write_note('Initializing model...')
  logging.info('config.model = %s', config.get('model'))
  model = ub.models.het_vision_transformer(
      num_classes=config.num_classes, **config.get('model', {}))

  # We want all parameters to be created in host RAM, not on any device, they'll
  # be sent there later as needed, otherwise we already encountered two
  # situations where we allocate them twice.
  @partial(jax.jit, backend='cpu')
  def init(rng):
    image_size = tuple(train_ds.element_spec['image'].shape[1:])
    dummy_input = jnp.zeros((local_batch_size,) + image_size, jnp.float32)

    init_rngs = {'params': rng, 'diag_noise_samples': (rng + 1) * 7,
                 'standard_norm_noise_samples': (rng + 3) * 13}

    params = flax.core.unfreeze(model.init(init_rngs, dummy_input,
                                           train=False))['params']

    # Set bias in the head to a low value, such that loss is small initially.
<<<<<<< HEAD
    params['head']['loc_layer']['bias'] = jnp.full_like(
        params['head']['loc_layer']['bias'], config.get('init_head_bias', 0))
=======
    if 'head' in params:
      params['head']['loc_layer']['bias'] = jnp.full_like(
          params['head']['loc_layer']['bias'], config.get('init_head_bias', 0))

    # init head kernel to all zeros for fine-tuning
    if config.get('model_init'):
      params['head']['loc_layer']['kernel'] = jnp.full_like(
          params['head']['loc_layer']['kernel'], 0)
      if 'scale_layer_homoscedastic' in params['head']:
        params['head']['scale_layer_homoscedastic']['kernel'] = jnp.full_like(
            params['head']['scale_layer_homoscedastic']['kernel'], 0)
        params['head']['scale_layer_homoscedastic']['bias'] = jnp.full_like(
            params['head']['scale_layer_homoscedastic']['bias'], 0)
      if 'scale_layer_heteroscedastic' in params['head']:
        params['head']['scale_layer_heteroscedastic']['kernel'] = jnp.full_like(
            params['head']['scale_layer_heteroscedastic']['kernel'], 0)
        params['head']['scale_layer_heteroscedastic']['bias'] = jnp.full_like(
            params['head']['scale_layer_heteroscedastic']['bias'], 0)
      params['head']['diag_layer']['kernel'] = jnp.full_like(
          params['head']['diag_layer']['kernel'], 0)
      params['head']['diag_layer']['bias'] = jnp.full_like(
          params['head']['diag_layer']['bias'], 0)
>>>>>>> 1b6554b5

    return params

  rng, rng_init = jax.random.split(rng)
  params_cpu = init(rng_init)

  if jax.host_id() == 0:
    num_params = sum(p.size for p in jax.tree_flatten(params_cpu)[0])
    parameter_overview.log_parameter_overview(params_cpu)
    mw.measure('num_params', num_params)

  @partial(jax.pmap, axis_name='batch')
  def evaluation_fn(params, images, labels, mask):
    # Ignore the entries with all zero labels for evaluation.
    mask *= labels.max(axis=1)
    logits, _ = model.apply({'params': flax.core.freeze(params)},
                            images,
                            train=False,
                            rngs={
                                'dropout': rng,
                                'diag_noise_samples': (rng + 1) * 7,
                                'standard_norm_noise_samples': (rng + 3) * 13})

    losses = getattr(u, config.get('loss', 'sigmoid_xent'))(
        logits=logits, labels=labels, reduction=False)
    loss = jax.lax.psum(losses * mask, axis_name='batch')

    top1_idx = jnp.argmax(logits, axis=1)
    # Extracts the label at the highest logit index for each image.
    top1_correct = jnp.take_along_axis(labels, top1_idx[:, None], axis=1)[:, 0]
    ncorrect = jax.lax.psum(top1_correct * mask, axis_name='batch')
    n = jax.lax.psum(mask, axis_name='batch')
<<<<<<< HEAD
    return ncorrect, loss, n
=======

    metric_args = jax.lax.all_gather([logits, labels, mask], axis_name='batch')

    return ncorrect, loss, n, metric_args

  @partial(jax.pmap, axis_name='batch')
  def cifar_10h_evaluation_fn(params, images, labels, mask):
    logits, _ = model.apply({'params': flax.core.freeze(params)},
                            images,
                            train=False,
                            rngs={
                                'dropout': rng,
                                'diag_noise_samples': (rng + 1) * 7,
                                'standard_norm_noise_samples': (rng + 3) * 13})

    losses = getattr(u, config.get('loss', 'softmax_xent'))(
        logits=logits, labels=labels, reduction=False)
    loss = jax.lax.psum(losses, axis_name='batch')

    top1_idx = jnp.argmax(logits, axis=1)
    # Extracts the label at the highest logit index for each image.
    one_hot_labels = jnp.eye(10)[jnp.argmax(labels, axis=1)]

    top1_correct = jnp.take_along_axis(
        one_hot_labels, top1_idx[:, None], axis=1)[:, 0]
    ncorrect = jax.lax.psum(top1_correct, axis_name='batch')
    n = jax.lax.psum(one_hot_labels, axis_name='batch')

    metric_args = jax.lax.all_gather([logits, labels, mask],
                                     axis_name='batch')
    return ncorrect, loss, n, metric_args
>>>>>>> 1b6554b5

  # Setup function for computing representation.
  @partial(jax.pmap, axis_name='batch')
  def representation_fn(params, images, labels, mask):
    _, outputs = model.apply({'params': flax.core.freeze(params)},
                             images,
                             train=False,
                             rngs={
                                 'dropout': rng,
                                 'diag_noise_samples': (rng + 1) * 7,
                                 'standard_norm_noise_samples': (rng + 3) * 13})
    representation = outputs[config.fewshot.representation_layer]
    representation = jax.lax.all_gather(representation, 'batch')
    labels = jax.lax.all_gather(labels, 'batch')
    mask = jax.lax.all_gather(mask, 'batch')
    return representation, labels, mask

  # Load the optimizer from flax.
  opt_name = config.get('optim_name')
  write_note(f'Initializing {opt_name} optimizer...')
  opt_def = getattr(flax.optim, opt_name)(**config.get('optim', {}))

  # We jit this, such that the arrays that are created are created on the same
  # device as the input is, in this case the CPU. Else they'd be on device[0].
  opt_cpu = jax.jit(opt_def.create)(params_cpu)

  @partial(jax.pmap, axis_name='batch', donate_argnums=(0,))
  def update_fn(opt, lr, images, labels, rng):
    """Update step."""

    measurements = {}

    if config.get('mixup') and config.mixup.p:
      rng, (images, labels), _ = u.mixup(rng, images, labels, **config.mixup)

    # Get device-specific loss rng.
    rng, rng_model = jax.random.split(rng, 2)
    rng_model_local = jax.random.fold_in(rng_model, jax.lax.axis_index('batch'))

    def loss_fn(params, images, labels):
      logits, _ = model.apply(
          {'params': flax.core.freeze(params)}, images,
          train=True, rngs={
              'dropout': rng_model_local,
              'diag_noise_samples': (rng_model_local + 1) * 7,
              'standard_norm_noise_samples': (rng_model_local + 3) * 13})
      return getattr(u, config.get('loss', 'sigmoid_xent'))(
          logits=logits, labels=labels)

    # Implementation considerations compared and summarized at
    # https://docs.google.com/document/d/1g3kMEvqu1DOawaflKNyUsIoQ4yIVEoyE5ZlIPkIl4Lc/edit?hl=en#
    l, g = u.accumulate_gradient(jax.value_and_grad(loss_fn), opt.target,
                                 images, labels,
                                 config.get('grad_accum_steps'))
    l, g = jax.lax.pmean((l, g), axis_name='batch')

    # Log the gradient norm only if we need to compute it anyways (clipping)
    # or if we don't use grad_accum_steps, as they interact badly.
    if config.get('grad_accum_steps', 1) == 1 or config.get('grad_clip_norm'):
      grads, _ = jax.tree_flatten(g)
      l2_g = jnp.sqrt(sum([jnp.vdot(p, p) for p in grads]))
      measurements['l2_grads'] = l2_g

    # Optionally resize the global gradient to a maximum norm. We found this
    # useful in some cases across optimizers, hence it's in the main loop.
    if config.get('grad_clip_norm'):
      g_factor = jnp.minimum(1.0, config.grad_clip_norm / l2_g)
      g = jax.tree_map(lambda p: g_factor * p, g)
    opt = opt.apply_gradient(g, learning_rate=lr)

    decay_rules = config.get('weight_decay', []) or []
    if isinstance(decay_rules, numbers.Number):
      decay_rules = [('.*kernel.*', decay_rules)]
    sched_m = lr/config.lr.base if config.get('weight_decay_decouple') else lr
    def decay_fn(v, wd):
      return (1.0 - sched_m * wd) * v
    opt = opt.replace(target=u.tree_map_with_regex(
        decay_fn, opt.target, decay_rules, name='weight decay'))

    params, _ = jax.tree_flatten(opt.target)
    measurements['l2_params'] = jnp.sqrt(sum([jnp.vdot(p, p) for p in params]))

    return opt, l, rng, measurements

  # Other things besides optimizer state to be stored.
  rng, rng_loop = jax.random.split(rng, 2)
  rngs_loop = flax_utils.replicate(rng_loop)
  checkpoint_extra = dict(accum_train_time=0.0, rngs_loop=rngs_loop)

  # Decide how to initialize training. The order is important.
  # 1. Always resumes from the existing checkpoint, e.g. resumes a finetune job.
  # 2. Resume from a previous checkpoint, e.g. start a cooldown training job.
  # 3. Initialize model from something, e,g, start a fine-tuning job.
  # 4. Train from scratch.
  resume_checkpoint_path = None
  if save_checkpoint_path and gfile.exists(save_checkpoint_path):
    resume_checkpoint_path = save_checkpoint_path
  elif config.get('resume'):
    resume_checkpoint_path = fillin(config.resume)
  if resume_checkpoint_path:
    write_note('Resume training from checkpoint...')
<<<<<<< HEAD
    checkpoint = {'opt': opt_cpu, 'extra': checkpoint_extra}
    _, checkpoint_tree = jax.tree_flatten(checkpoint)
    loaded = u.load_checkpoint(checkpoint_tree, resume_checkpoint_path)
    # bfloat16 type gets lost when data is saved to disk, so we recover it.
    checkpoint = jax.tree_map(u.recover_dtype, loaded)
    opt_cpu, checkpoint_extra = checkpoint['opt'], checkpoint['extra']
  elif config.get('model_init'):
    write_note(f'Initialize model from {config.model_init}...')
    # TODO(dusenberrymw): Replace and test load function.
    loaded = resformer.load(params_cpu, config.model_init, config.get('model'))
=======
    checkpoint_tree = {'opt': opt_cpu, 'extra': checkpoint_extra}
    checkpoint = checkpoint_utils.load_checkpoint(checkpoint_tree,
                                                  resume_checkpoint_path)
    opt_cpu, checkpoint_extra = checkpoint['opt'], checkpoint['extra']
  elif config.get('model_init'):
    write_note(f'Initialize model from {config.model_init}...')
    reinit_params = ['head/scale_layer_homoscedastic/kernel',
                     'head/scale_layer_homoscedastic/bias',
                     'head/scale_layer_heteroscedastic/kernel',
                     'head/scale_layer_heteroscedastic/bias',
                     'head/loc_layer/kernel', 'head/diag_layer/kernel',
                     'head/loc_layer/bias', 'head/diag_layer/bias']
    for param in reinit_params:
      if param in params_cpu:
        del params_cpu[param]

    loaded = checkpoint_utils.load_from_pretrained_checkpoint(
        params_cpu, config.model_init, config.model.representation_size,
        config.model.classifier, reinit_params)
>>>>>>> 1b6554b5
    opt_cpu = opt_cpu.replace(target=loaded)
    if jax.host_id() == 0:
      logging.info('Restored parameter overview:')
      parameter_overview.log_parameter_overview(loaded)

  write_note('Kicking off misc stuff...')
  first_step = int(opt_cpu.state.step)  # Might be a DeviceArray type.
  chrono = u.Chrono(first_step, total_steps, batch_size,
                    checkpoint_extra['accum_train_time'])
  # Note: switch to ProfileAllHosts() if you need to profile all hosts.
  # (Xprof data become much larger and take longer to load for analysis)
  profiler = periodic_actions.Profile(
      # Create profile after every restart to analyze pre-emption related
      # problems and assure we get similar performance in every run.
      logdir=output_dir, first_profile=first_step + 10)

  # Prepare the learning-rate and pre-fetch it to device to avoid delays.
  lr_fn = u.create_learning_rate_schedule(
      batch_size, total_steps, steps_per_epoch, **config.get('lr', {}))
  # TODO(dusenberrymw): According to flax docs, prefetching shouldn't be
  # necessary for TPUs.
<<<<<<< HEAD
  lr_iter = u.prefetch_scalar(map(lr_fn, range(first_step, total_steps)),
                              config.get('prefetch_to_device', 1))
=======
  lr_iter = u.prefetch_scalar(
      map(lr_fn, range(total_steps)), config.get('prefetch_to_device', 1))
>>>>>>> 1b6554b5

  write_note(f'Replicating...\n{chrono.note}')
  opt_repl = flax_utils.replicate(opt_cpu)

  write_note(f'Initializing few-shotters...\n{chrono.note}')
  if 'fewshot' in config:
    fewshotter = fewshot.FewShotEvaluator(
        representation_fn, config.fewshot,
        config.fewshot.get('batch_size') or batch_size_eval)

  rngs_loop = checkpoint_extra['rngs_loop']
  checkpoint_writer = None

  # Note: we return the train loss, val loss, and fewshot best l2s for use in
  # reproducibility unit tests.
  train_loss = -jnp.inf
  val_loss = -jnp.inf
  results = {'dummy': {(0, 1): -jnp.inf}}
<<<<<<< HEAD

  write_note(f'First step compilations...\n{chrono.note}')
=======

  write_note(f'First step compilations...\n{chrono.note}')
  logging.info('first_step = %s', first_step)
  # Advance the iterators if we are restarting from an earlier checkpoint.
  # TODO(dusenberrymw): Look into checkpointing dataset state instead.
  if first_step > 0:
    write_note('Advancing iterators after resuming from a checkpoint...')
    lr_iter = itertools.islice(lr_iter, first_step, None)
    train_iter = itertools.islice(train_iter, first_step, None)
    # NOTE: Validation eval is only run on certain steps, so determine how many
    # times it was run previously.
    num_val_runs = sum(
        map(lambda i: u.itstime(i, config.log_eval_steps, total_steps),
            range(1, first_step + 1)))
    for val_name, (val_iter, val_steps) in val_iter_splits.items():
      val_iter = itertools.islice(val_iter, num_val_runs * val_steps, None)
      val_iter_splits[val_name] = (val_iter, val_steps)

>>>>>>> 1b6554b5
  # Using a python integer for step here, because opt.state.step is allocated
  # on TPU during replication.
  for step, train_batch, lr_repl in zip(
      range(first_step + 1, total_steps + 1), train_iter, lr_iter):
    mw.step_start(step)

    with jax.profiler.TraceContext('train_step', step_num=step, _r=1):
      opt_repl, loss_value, rngs_loop, extra_measurements = update_fn(
          opt_repl,
          lr_repl,
          train_batch['image'],
          train_batch['labels'],
          rng=rngs_loop)

    if jax.host_id() == 0:
      profiler(step)

    # Checkpoint saving
    if u.itstime(step, config.get('checkpoint_steps'), total_steps, host=0):
      write_note('Checkpointing...')
      chrono.pause()
      u.checkpointing_timeout(checkpoint_writer,
                              config.get('checkpoint_timeout', 1))
      checkpoint_extra['accum_train_time'] = chrono.accum_train_time
<<<<<<< HEAD
=======
      checkpoint_extra['rngs_loop'] = rngs_loop
>>>>>>> 1b6554b5
      # We need to transfer the weights over now or else we risk keeping them
      # alive while they'll be updated in a future step, creating hard to debug
      # memory errors (see b/160593526). Also, takes device 0's params only.
      opt_cpu = jax.tree_map(lambda x: np.array(x[0]), opt_repl)

      # Check whether we want to keep a copy of the current checkpoint.
      copy_step = None
      if u.itstime(step, config.get('keep_checkpoint_steps'), total_steps):
        write_note('Keeping a checkpoint copy...')
        copy_step = step

      # Checkpoint should be a nested dictionary or FLAX datataclasses from
      # `flax.struct`. Both can be present in a checkpoint.
      checkpoint = {'opt': opt_cpu, 'extra': checkpoint_extra}
      checkpoint_writer = pool.apply_async(
          checkpoint_utils.save_checkpoint,
          (checkpoint, save_checkpoint_path, copy_step))
      chrono.resume()

    # Report training progress
    if u.itstime(step, config.log_training_steps, total_steps, host=0):
      write_note('Reporting training progress...')
      train_loss = loss_value[0]  # Keep to return for reproducibility tests.
      mw.measure('learning_rate', lr_repl[0])
      mw.measure('training_loss', loss_value[0])
      for name, value in extra_measurements.items():
        mw.measure(name, value[0])
      chrono.tick(step, mw.measure, write_note)

    # Report validation performance
    if u.itstime(step, config.log_eval_steps, total_steps):
      write_note('Evaluating on the validation set...')
      chrono.pause()
      for val_name, (val_iter, val_steps) in val_iter_splits.items():
        ncorrect, loss, nseen = 0, 0, 0
        ece_num_bins = config.get('ece_num_bins', 15)
        ece = rm.metrics.ExpectedCalibrationError(num_bins=ece_num_bins)
        label_diversity = tf.keras.metrics.Mean()
        sample_diversity = tf.keras.metrics.Mean()
        ged = tf.keras.metrics.Mean()
        for _, batch in zip(range(val_steps), val_iter):
<<<<<<< HEAD
          batch_ncorrect, batch_losses, batch_n = evaluation_fn(
              opt_repl.target, batch['image'], batch['labels'], batch['mask'])
=======
          if val_name == 'cifar_10h':
            batch_ncorrect, batch_losses, batch_n, batch_metric_args = (
                cifar_10h_evaluation_fn(opt_repl.target, batch['image'],
                                        batch['labels'], batch['mask']))
          else:
            batch_ncorrect, batch_losses, batch_n, batch_metric_args = (
                evaluation_fn(opt_repl.target, batch['image'],
                              batch['labels'], batch['mask']))
>>>>>>> 1b6554b5
          # All results are a replicated array shaped as follows:
          # (local_devices, per_device_batch_size, elem_shape...)
          # with each local device's entry being identical as they got psum'd.
          # So let's just take the first one to the host as numpy.
          ncorrect += np.sum(np.array(batch_ncorrect[0]))
          loss += np.sum(np.array(batch_losses[0]))
          nseen += np.sum(np.array(batch_n[0]))

          # Here we parse batch_metric_args to compute complicated metrics
          # such as ECE.
          logits, labels, masks = batch_metric_args
          masks = np.array(masks[0], dtype=np.bool)
          # From one-hot to integer labels, as required by ECE.
          int_labels = np.argmax(np.array(labels[0]), axis=-1)
          logits = np.array(logits[0])
          probs = jax.nn.softmax(logits)
          for p, l, m, label in zip(probs, int_labels, masks, labels[0]):
            ece.add_batch(p[m, :], label=l[m])

            if val_name == 'cifar_10h':
              batch_label_diversity, batch_sample_diversity, batch_ged = cifar10h_utils.generalized_energy_distance(
                  label[m], p[m, :], 10)
              label_diversity.update_state(batch_label_diversity)
              sample_diversity.update_state(batch_sample_diversity)
              ged.update_state(batch_ged)

        val_loss = loss / nseen  # Keep to return for reproducibility tests.
        mw.measure(f'{val_name}_prec@1', ncorrect / nseen)
        mw.measure(f'{val_name}_loss', val_loss)
<<<<<<< HEAD
=======
        mw.measure(f'{val_name}_ece', float(ece.result()['ece']))
        if val_name == 'cifar_10h':
          mw.measure(
              f'{val_name}_label_diversity', float(label_diversity.result()))
          mw.measure(
              f'{val_name}_sample_diversity', float(sample_diversity.result()))
          mw.measure(f'{val_name}_ged', float(ged.result()))

      # OOD eval
      if ood_ds:
        ood_metrics = {
            'auroc':
                tf.keras.metrics.AUC(
                    curve='ROC', summation_method='interpolation'),
            'auprc':
                tf.keras.metrics.AUC(
                    curve='PR', summation_method='interpolation')
        }
        for metric in ood_metrics.values():
          metric.reset_states()
        for val_name, (val_iter, val_steps) in ood_ds.items():
          for _, batch in zip(range(val_steps), val_iter):
            batch_ncorrect, batch_losses, batch_n, batch_metric_args = evaluation_fn(
                opt_repl.target, batch['image'], batch['labels'], batch['mask'])
            # All results are a replicated array shaped as follows:
            # (local_devices, per_device_batch_size, elem_shape...)
            # with each local device's entry being identical as they got psum'd.
            # So let's just take the first one to the host as numpy.
            ncorrect += np.sum(np.array(batch_ncorrect[0]))
            loss += np.sum(np.array(batch_losses[0]))
            nseen += np.sum(np.array(batch_n[0]))

            # Here we parse batch_metric_args to compute
            # complicated metrics such as ECE and OOD AUROC
            logits, _, masks = batch_metric_args
            probs = jax.nn.softmax(logits[0], axis=-1)
            probs = probs[jnp.array(masks[0], dtype=bool)]
            confs = jnp.max(probs, axis=-1)
            ood_labels = np.ones_like(
                confs) if val_name == 'ind' else np.zeros_like(confs)
            for metric in ood_metrics.values():
              metric.update_state(ood_labels, confs)
          if val_name == 'ind':
            mw.measure(f'{val_name}_prec@1', ncorrect / nseen)
            mw.measure(f'{val_name}_loss', loss / nseen)
        for name, value in ood_metrics.items():
          mw.measure(f'ood_{name}', value.result())
>>>>>>> 1b6554b5
      chrono.resume()

    if 'fewshot' in config:
      # Compute few-shot on-the-fly evaluation.
      if u.itstime(step, config.fewshot.log_steps, total_steps):
        chrono.pause()
        write_note(f'Few-shot evaluation...\n{chrono.note}')
        # Keep `results` to return for reproducibility tests.
        results, best_l2 = fewshotter.run_all(opt_repl.target,
                                              config.fewshot.datasets)
        fewshotter.walk_results(mw.measure, results, best_l2)
        chrono.resume()
    mw.step_end()
    if config.get('testing_failure_step'):
      # Break early to simulate infra failures in test cases.
      if config.testing_failure_step == step:
        break

  write_note(f'Done!\n{chrono.note}')
  pool.close()
  pool.join()
  mw.close()

  # Return final training loss, validation loss, and fewshot results for
  # reproducibility test cases.
  return train_loss, val_loss, results


if __name__ == '__main__':
<<<<<<< HEAD
  app.run(main)
=======
  # TODO(dusenberrymw): Refactor `main` such that there is a `train_eval`
  # function that returns values for tests and does not directly access flags,
  # and then have `main` return None.

  def _main(argv):
    main(argv)

  app.run(_main)  # Ignore the returned values from `main`.
>>>>>>> 1b6554b5
<|MERGE_RESOLUTION|>--- conflicted
+++ resolved
@@ -59,10 +59,7 @@
     'use_gpu', default=None, help='Unused. Whether or not running on GPU.')
 flags.DEFINE_string('tpu', None,
                     'Unused. Name of the TPU. Only used if use_gpu is False.')
-<<<<<<< HEAD
-=======
 flags.DEFINE_integer('seed', default=0, help='Random seed.')
->>>>>>> 1b6554b5
 
 FLAGS = flags.FLAGS
 
@@ -88,18 +85,11 @@
   # The pool is used to perform misc operations such as logging in async way.
   pool = multiprocessing.pool.ThreadPool()
 
-<<<<<<< HEAD
-  # This seed makes the Jax part of things (like model init) deterministic.
-  # However, full training still won't be deterministic, for example due to the
-  # tf.data pipeline not being deterministic even if we would set TF seed.
-  rng = jax.random.PRNGKey(config.get('seed', 0))
-=======
   # TODO(dusenberrymw): Also add function-level seeds in the tf.data input
   # pipeline once that code is open-sourced.
   seed = config.get('seed', 0)
   rng = jax.random.PRNGKey(seed)
   tf.random.set_seed(seed)
->>>>>>> 1b6554b5
 
   xm_xp = None
   xm_wu = None
@@ -134,10 +124,7 @@
       local_batch_size // jax.local_device_count())
 
   write_note('Initializing train dataset...')
-<<<<<<< HEAD
-=======
   # TODO(dusenberrymw): Pass in seed for function-level seeds once open-sourced.
->>>>>>> 1b6554b5
   train_ds = input_pipeline.get_data(
       dataset=config.dataset,
       split=config.train_split,
@@ -180,16 +167,11 @@
     return (val_it, val_steps)
 
   if isinstance(config.val_split, str):
-<<<<<<< HEAD
-    val_ds = {'val': _get_val_split(config.dataset, config.val_split,
-                                    config.pp_eval, config.get('dataset_dir'))}
-=======
     val_iter_splits = {
         'val':
             _get_val_split(config.dataset, config.val_split, config.pp_eval,
                            config.get('data_dir'))
     }
->>>>>>> 1b6554b5
   else:
     val_iter_splits = {t[0]: _get_val_split(*t[1:]) for t in config.val_split}
 
@@ -270,10 +252,6 @@
                                            train=False))['params']
 
     # Set bias in the head to a low value, such that loss is small initially.
-<<<<<<< HEAD
-    params['head']['loc_layer']['bias'] = jnp.full_like(
-        params['head']['loc_layer']['bias'], config.get('init_head_bias', 0))
-=======
     if 'head' in params:
       params['head']['loc_layer']['bias'] = jnp.full_like(
           params['head']['loc_layer']['bias'], config.get('init_head_bias', 0))
@@ -296,7 +274,6 @@
           params['head']['diag_layer']['kernel'], 0)
       params['head']['diag_layer']['bias'] = jnp.full_like(
           params['head']['diag_layer']['bias'], 0)
->>>>>>> 1b6554b5
 
     return params
 
@@ -329,9 +306,6 @@
     top1_correct = jnp.take_along_axis(labels, top1_idx[:, None], axis=1)[:, 0]
     ncorrect = jax.lax.psum(top1_correct * mask, axis_name='batch')
     n = jax.lax.psum(mask, axis_name='batch')
-<<<<<<< HEAD
-    return ncorrect, loss, n
-=======
 
     metric_args = jax.lax.all_gather([logits, labels, mask], axis_name='batch')
 
@@ -363,7 +337,6 @@
     metric_args = jax.lax.all_gather([logits, labels, mask],
                                      axis_name='batch')
     return ncorrect, loss, n, metric_args
->>>>>>> 1b6554b5
 
   # Setup function for computing representation.
   @partial(jax.pmap, axis_name='batch')
@@ -465,18 +438,6 @@
     resume_checkpoint_path = fillin(config.resume)
   if resume_checkpoint_path:
     write_note('Resume training from checkpoint...')
-<<<<<<< HEAD
-    checkpoint = {'opt': opt_cpu, 'extra': checkpoint_extra}
-    _, checkpoint_tree = jax.tree_flatten(checkpoint)
-    loaded = u.load_checkpoint(checkpoint_tree, resume_checkpoint_path)
-    # bfloat16 type gets lost when data is saved to disk, so we recover it.
-    checkpoint = jax.tree_map(u.recover_dtype, loaded)
-    opt_cpu, checkpoint_extra = checkpoint['opt'], checkpoint['extra']
-  elif config.get('model_init'):
-    write_note(f'Initialize model from {config.model_init}...')
-    # TODO(dusenberrymw): Replace and test load function.
-    loaded = resformer.load(params_cpu, config.model_init, config.get('model'))
-=======
     checkpoint_tree = {'opt': opt_cpu, 'extra': checkpoint_extra}
     checkpoint = checkpoint_utils.load_checkpoint(checkpoint_tree,
                                                   resume_checkpoint_path)
@@ -496,7 +457,6 @@
     loaded = checkpoint_utils.load_from_pretrained_checkpoint(
         params_cpu, config.model_init, config.model.representation_size,
         config.model.classifier, reinit_params)
->>>>>>> 1b6554b5
     opt_cpu = opt_cpu.replace(target=loaded)
     if jax.host_id() == 0:
       logging.info('Restored parameter overview:')
@@ -518,13 +478,8 @@
       batch_size, total_steps, steps_per_epoch, **config.get('lr', {}))
   # TODO(dusenberrymw): According to flax docs, prefetching shouldn't be
   # necessary for TPUs.
-<<<<<<< HEAD
-  lr_iter = u.prefetch_scalar(map(lr_fn, range(first_step, total_steps)),
-                              config.get('prefetch_to_device', 1))
-=======
   lr_iter = u.prefetch_scalar(
       map(lr_fn, range(total_steps)), config.get('prefetch_to_device', 1))
->>>>>>> 1b6554b5
 
   write_note(f'Replicating...\n{chrono.note}')
   opt_repl = flax_utils.replicate(opt_cpu)
@@ -543,10 +498,6 @@
   train_loss = -jnp.inf
   val_loss = -jnp.inf
   results = {'dummy': {(0, 1): -jnp.inf}}
-<<<<<<< HEAD
-
-  write_note(f'First step compilations...\n{chrono.note}')
-=======
 
   write_note(f'First step compilations...\n{chrono.note}')
   logging.info('first_step = %s', first_step)
@@ -565,7 +516,6 @@
       val_iter = itertools.islice(val_iter, num_val_runs * val_steps, None)
       val_iter_splits[val_name] = (val_iter, val_steps)
 
->>>>>>> 1b6554b5
   # Using a python integer for step here, because opt.state.step is allocated
   # on TPU during replication.
   for step, train_batch, lr_repl in zip(
@@ -590,10 +540,7 @@
       u.checkpointing_timeout(checkpoint_writer,
                               config.get('checkpoint_timeout', 1))
       checkpoint_extra['accum_train_time'] = chrono.accum_train_time
-<<<<<<< HEAD
-=======
       checkpoint_extra['rngs_loop'] = rngs_loop
->>>>>>> 1b6554b5
       # We need to transfer the weights over now or else we risk keeping them
       # alive while they'll be updated in a future step, creating hard to debug
       # memory errors (see b/160593526). Also, takes device 0's params only.
@@ -635,10 +582,6 @@
         sample_diversity = tf.keras.metrics.Mean()
         ged = tf.keras.metrics.Mean()
         for _, batch in zip(range(val_steps), val_iter):
-<<<<<<< HEAD
-          batch_ncorrect, batch_losses, batch_n = evaluation_fn(
-              opt_repl.target, batch['image'], batch['labels'], batch['mask'])
-=======
           if val_name == 'cifar_10h':
             batch_ncorrect, batch_losses, batch_n, batch_metric_args = (
                 cifar_10h_evaluation_fn(opt_repl.target, batch['image'],
@@ -647,7 +590,6 @@
             batch_ncorrect, batch_losses, batch_n, batch_metric_args = (
                 evaluation_fn(opt_repl.target, batch['image'],
                               batch['labels'], batch['mask']))
->>>>>>> 1b6554b5
           # All results are a replicated array shaped as follows:
           # (local_devices, per_device_batch_size, elem_shape...)
           # with each local device's entry being identical as they got psum'd.
@@ -677,8 +619,6 @@
         val_loss = loss / nseen  # Keep to return for reproducibility tests.
         mw.measure(f'{val_name}_prec@1', ncorrect / nseen)
         mw.measure(f'{val_name}_loss', val_loss)
-<<<<<<< HEAD
-=======
         mw.measure(f'{val_name}_ece', float(ece.result()['ece']))
         if val_name == 'cifar_10h':
           mw.measure(
@@ -726,7 +666,6 @@
             mw.measure(f'{val_name}_loss', loss / nseen)
         for name, value in ood_metrics.items():
           mw.measure(f'ood_{name}', value.result())
->>>>>>> 1b6554b5
       chrono.resume()
 
     if 'fewshot' in config:
@@ -756,9 +695,6 @@
 
 
 if __name__ == '__main__':
-<<<<<<< HEAD
-  app.run(main)
-=======
   # TODO(dusenberrymw): Refactor `main` such that there is a `train_eval`
   # function that returns values for tests and does not directly access flags,
   # and then have `main` return None.
@@ -766,5 +702,4 @@
   def _main(argv):
     main(argv)
 
-  app.run(_main)  # Ignore the returned values from `main`.
->>>>>>> 1b6554b5
+  app.run(_main)  # Ignore the returned values from `main`.