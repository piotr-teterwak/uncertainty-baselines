# coding=utf-8
# Copyright 2021 The Uncertainty Baselines Authors.
#
# Licensed under the Apache License, Version 2.0 (the "License");
# you may not use this file except in compliance with the License.
# You may obtain a copy of the License at
#
#     http://www.apache.org/licenses/LICENSE-2.0
#
# Unless required by applicable law or agreed to in writing, software
# distributed under the License is distributed on an "AS IS" BASIS,
# WITHOUT WARRANTIES OR CONDITIONS OF ANY KIND, either express or implied.
# See the License for the specific language governing permissions and
# limitations under the License.

"""Dataset getter utility."""

import json
import logging
from typing import Any, List, Tuple, Union
from absl import logging

# pylint: disable=g-bad-import-order
import tensorflow as tf
import tensorflow_datasets as tfds
from uncertainty_baselines.datasets.aptos import APTOSDataset
from uncertainty_baselines.datasets.base import BaseDataset
from uncertainty_baselines.datasets.cifar import Cifar100Dataset
from uncertainty_baselines.datasets.cifar import Cifar10CorruptedDataset
from uncertainty_baselines.datasets.cifar import Cifar10Dataset
# from uncertainty_baselines.datasets.cifar import Cifar10HDataset
from uncertainty_baselines.datasets.cifar100_corrupted import Cifar100CorruptedDataset
from uncertainty_baselines.datasets.cityscapes import CityscapesDataset
from uncertainty_baselines.datasets.clinc_intent import ClincIntentDetectionDataset
from uncertainty_baselines.datasets.criteo import CriteoDataset
from uncertainty_baselines.datasets.diabetic_retinopathy_detection import DiabeticRetinopathyDetectionDataset
from uncertainty_baselines.datasets.diabetic_retinopathy_severity_shift_mild import DiabeticRetinopathySeverityShiftMildDataset
from uncertainty_baselines.datasets.diabetic_retinopathy_severity_shift_moderate import DiabeticRetinopathySeverityShiftModerateDataset
from uncertainty_baselines.datasets.dialog_state_tracking import MultiWoZSynthDataset
from uncertainty_baselines.datasets.dialog_state_tracking import SGDSynthDataset
from uncertainty_baselines.datasets.dialog_state_tracking import SimDialDataset
from uncertainty_baselines.datasets.genomics_ood import GenomicsOodDataset
from uncertainty_baselines.datasets.glue import GlueDatasets
from uncertainty_baselines.datasets.imagenet import ImageNetDataset
from uncertainty_baselines.datasets.mnist import MnistDataset
from uncertainty_baselines.datasets.mnli import MnliDataset
from uncertainty_baselines.datasets.movielens import MovieLensDataset
from uncertainty_baselines.datasets.places import Places365Dataset
from uncertainty_baselines.datasets.random import RandomGaussianImageDataset
from uncertainty_baselines.datasets.random import RandomRademacherImageDataset
from uncertainty_baselines.datasets.svhn import SvhnDataset
from uncertainty_baselines.datasets.toxic_comments import CivilCommentsDataset
from uncertainty_baselines.datasets.toxic_comments import CivilCommentsIdentitiesDataset
from uncertainty_baselines.datasets.toxic_comments import WikipediaToxicityDataset
# pylint: enable=g-bad-import-order

<<<<<<< HEAD
# try:
#   # from uncertainty_baselines.datasets.smcalflow import MultiWoZDataset  # pylint: disable=g-import-not-at-top
#   # from uncertainty_baselines.datasets.smcalflow import SMCalflowDataset  # pylint: disable=g-import-not-at-top
#   from uncertainty_baselines.datasets.speech_commands import SpeechCommandsDataset  # pylint: disable=g-import-not-at-top
# except ImportError:
#   logging.warning('Skipped due to ImportError: {e}. Try installing uncertainty '
#                   'baselines with the `datasets` extras.', exc_info=True)
#   SpeechCommandsDataset = None
#   MultiWoZDataset = None
#   SMCalflowDataset = None
=======
try:
  from uncertainty_baselines.datasets.smcalflow import MultiWoZDataset  # pylint: disable=g-import-not-at-top
  from uncertainty_baselines.datasets.smcalflow import SMCalflowDataset  # pylint: disable=g-import-not-at-top
  from uncertainty_baselines.datasets.speech_commands import SpeechCommandsDataset  # pylint: disable=g-import-not-at-top
except ImportError:
  logging.warning('Skipped due to ImportError. Try installing uncertainty '
                  'baselines with the `datasets` extras.', exc_info=True)
  SpeechCommandsDataset = None
  MultiWoZDataset = None
  SMCalflowDataset = None
>>>>>>> 1b6554b5

DATASETS = {
    'aptos': APTOSDataset,
    'cifar100': Cifar100Dataset,
    'cifar10': Cifar10Dataset,
    # 'cifar10h': Cifar10HDataset,
    'cifar10_corrupted': Cifar10CorruptedDataset,
    'cifar100_corrupted': Cifar100CorruptedDataset,
    'cityscapes': CityscapesDataset,
    'civil_comments': CivilCommentsDataset,
    'civil_comments_identities': CivilCommentsIdentitiesDataset,
    'clinic_intent': ClincIntentDetectionDataset,
    'criteo': CriteoDataset,
    'diabetic_retinopathy_detection': DiabeticRetinopathyDetectionDataset,
    'diabetic_retinopathy_severity_shift_mild': DiabeticRetinopathySeverityShiftMildDataset,
    'diabetic_retinopathy_severity_shift_moderate': DiabeticRetinopathySeverityShiftModerateDataset,
    'imagenet': ImageNetDataset,
    'mnist': MnistDataset,
    'mnli': MnliDataset,
    'movielens': MovieLensDataset,
<<<<<<< HEAD
    # 'multiwoz': MultiWoZDataset,
=======
    'multiwoz': MultiWoZDataset,
    'multiwoz_synth': MultiWoZSynthDataset,
>>>>>>> 1b6554b5
    'places365': Places365Dataset,
    'random_gaussian': RandomGaussianImageDataset,
    'random_rademacher': RandomRademacherImageDataset,
    'sgd_synth': SGDSynthDataset,
    'simdial': SimDialDataset,
    # 'smcalflow': SMCalflowDataset,
    # 'speech_commands': SpeechCommandsDataset,
    'svhn_cropped': SvhnDataset,
    'glue/cola': GlueDatasets['glue/cola'],
    'glue/sst2': GlueDatasets['glue/sst2'],
    'glue/mrpc': GlueDatasets['glue/mrpc'],
    'glue/qqp': GlueDatasets['glue/qqp'],
    'glue/qnli': GlueDatasets['glue/qnli'],
    'glue/rte': GlueDatasets['glue/rte'],
    'glue/wnli': GlueDatasets['glue/wnli'],
    'glue/stsb': GlueDatasets['glue/stsb'],
    'wikipedia_toxicity': WikipediaToxicityDataset,
    'genomics_ood': GenomicsOodDataset,
}


def get_dataset_names() -> List[str]:
  return list(DATASETS.keys())


def get(dataset_name: str, split: Union[Tuple[str, float], str, tfds.Split],
        **hyperparameters: Any) -> BaseDataset:
  """Gets a dataset builder by name.

  Note that the user still needs to call
  `distribution_strategy.experimental_distribute_dataset(dataset)` on the loaded
  dataset if they are running in a distributed environment.

  Args:
    dataset_name: Name of the dataset builder class.
    split: a dataset split, either a custom tfds.Split or one of the tfds.Split
      enums [TRAIN, VALIDAITON, TEST] or their lowercase string names.
    **hyperparameters: dict of possible kwargs to be passed to the dataset
      constructor.

  Returns:
    A dataset builder class with a method .build(split) which can be called to
    get the tf.data.Dataset, which has elements that are a dict described by
    dataset_builder.info.

  Raises:
    ValueError: If dataset_name is unrecognized.
  """
  hyperparameters_py = {
      k: (v.numpy().tolist() if isinstance(v, tf.Tensor) else v)
      for k, v in hyperparameters.items()
  }
  logging.info('Building dataset %s with additional kwargs:\n%s', dataset_name,
               json.dumps(hyperparameters_py, indent=2, sort_keys=True))
  if dataset_name not in DATASETS:
    raise ValueError('Unrecognized dataset name: {!r}'.format(dataset_name))

  dataset_class = DATASETS[dataset_name]
  return dataset_class(split=split, **hyperparameters)<|MERGE_RESOLUTION|>--- conflicted
+++ resolved
@@ -54,18 +54,6 @@
 from uncertainty_baselines.datasets.toxic_comments import WikipediaToxicityDataset
 # pylint: enable=g-bad-import-order
 
-<<<<<<< HEAD
-# try:
-#   # from uncertainty_baselines.datasets.smcalflow import MultiWoZDataset  # pylint: disable=g-import-not-at-top
-#   # from uncertainty_baselines.datasets.smcalflow import SMCalflowDataset  # pylint: disable=g-import-not-at-top
-#   from uncertainty_baselines.datasets.speech_commands import SpeechCommandsDataset  # pylint: disable=g-import-not-at-top
-# except ImportError:
-#   logging.warning('Skipped due to ImportError: {e}. Try installing uncertainty '
-#                   'baselines with the `datasets` extras.', exc_info=True)
-#   SpeechCommandsDataset = None
-#   MultiWoZDataset = None
-#   SMCalflowDataset = None
-=======
 try:
   from uncertainty_baselines.datasets.smcalflow import MultiWoZDataset  # pylint: disable=g-import-not-at-top
   from uncertainty_baselines.datasets.smcalflow import SMCalflowDataset  # pylint: disable=g-import-not-at-top
@@ -76,7 +64,6 @@
   SpeechCommandsDataset = None
   MultiWoZDataset = None
   SMCalflowDataset = None
->>>>>>> 1b6554b5
 
 DATASETS = {
     'aptos': APTOSDataset,
@@ -97,12 +84,8 @@
     'mnist': MnistDataset,
     'mnli': MnliDataset,
     'movielens': MovieLensDataset,
-<<<<<<< HEAD
-    # 'multiwoz': MultiWoZDataset,
-=======
     'multiwoz': MultiWoZDataset,
     'multiwoz_synth': MultiWoZSynthDataset,
->>>>>>> 1b6554b5
     'places365': Places365Dataset,
     'random_gaussian': RandomGaussianImageDataset,
     'random_rademacher': RandomRademacherImageDataset,
