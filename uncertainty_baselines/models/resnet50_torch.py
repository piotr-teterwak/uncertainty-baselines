--- conflicted
+++ resolved
@@ -38,277 +38,6 @@
 
 
 class BasicBlock(nn.Module):
-<<<<<<< HEAD
-  """Basic conv block."""
-
-  expansion: int = 1
-
-  def __init__(self,
-               inplanes: int,
-               planes: int,
-               stride: int = 1,
-               downsample: Optional[nn.Module] = None,
-               groups: int = 1,
-               base_width: int = 64,
-               dilation: int = 1,
-               norm_layer: Optional[Callable[..., nn.Module]] = None,
-               dropout_rate: float = 0.1) -> None:
-    super().__init__()
-    if norm_layer is None:
-      norm_layer = nn.BatchNorm2d
-    if groups != 1 or base_width != 64:
-      raise ValueError('BasicBlock only supports groups=1 and base_width=64')
-    if dilation > 1:
-      raise NotImplementedError('Dilation > 1 not supported in BasicBlock')
-    # Both self.conv1 and self.downsample layers downsample the input when
-    # stride != 1.
-    self.conv1 = conv3x3(inplanes, planes, stride)
-    self.bn1 = norm_layer(planes)
-    self.relu = nn.ReLU(inplace=True)
-    self.dropout = Dropout2d(p=dropout_rate, inplace=False)
-    self.conv2 = conv3x3(planes, planes)
-    self.bn2 = norm_layer(planes)
-    self.downsample = downsample
-    self.stride = stride
-
-  def forward(self, x: Tensor) -> Tensor:
-    identity = x
-
-    out = self.conv1(x)
-    out = self.bn1(out)
-    out = self.relu(out)
-    out = self.dropout(out)
-
-    out = self.conv2(out)
-    out = self.bn2(out)
-
-    if self.downsample is not None:
-      identity = self.downsample(x)
-
-    out += identity
-    out = self.relu(out)
-    out = self.dropout(out)
-
-    return out
-
-
-class Bottleneck(nn.Module):
-  """Bottleneck block.
-
-  Bottleneck in torchvision places the stride for downsampling at 3x3
-  convolution(self.conv2) while original implementation places the stride at the
-  first 1x1 convolution(self.conv1) according to "Deep residual learning for
-  image recognition"https://arxiv.org/abs/1512.03385.
-  This variant is also known as ResNet V1.5 and improves accuracy according to
-  https://ngc.nvidia.com/catalog/model-scripts/nvidia:resnet_50_v1_5_for_pytorch.
-  """
-
-  expansion: int = 4
-
-  def __init__(self,
-               inplanes: int,
-               planes: int,
-               stride: int = 1,
-               downsample: Optional[nn.Module] = None,
-               groups: int = 1,
-               base_width: int = 64,
-               dilation: int = 1,
-               norm_layer: Optional[Callable[..., nn.Module]] = None,
-               dropout_rate: float = 0.1) -> None:
-    super().__init__()
-    if norm_layer is None:
-      norm_layer = nn.BatchNorm2d
-    width = int(planes * (base_width / 64.)) * groups
-    # Both self.conv2 and self.downsample layers downsample the input when
-    # stride != 1.
-    self.conv1 = conv1x1(inplanes, width)
-    self.bn1 = norm_layer(width)
-    self.conv2 = conv3x3(width, width, stride, groups, dilation)
-    self.bn2 = norm_layer(width)
-    self.conv3 = conv1x1(width, planes * self.expansion)
-    self.bn3 = norm_layer(planes * self.expansion)
-    self.relu = nn.ReLU(inplace=True)
-    self.dropout = Dropout2d(p=dropout_rate, inplace=False)
-    self.downsample = downsample
-    self.stride = stride
-
-  def forward(self, x: Tensor) -> Tensor:
-    identity = x
-
-    out = self.conv1(x)
-    out = self.bn1(out)
-    out = self.relu(out)
-    out = self.dropout(out)
-
-    out = self.conv2(out)
-    out = self.bn2(out)
-    out = self.relu(out)
-    out = self.dropout(out)
-
-    out = self.conv3(out)
-    out = self.bn3(out)
-
-    if self.downsample is not None:
-      identity = self.downsample(x)
-
-    out += identity
-    out = self.relu(out)
-    out = self.dropout(out)
-
-    return out
-
-
-class ResNetMCDropout(nn.Module):
-  """ResNet50 v1.5."""
-
-  def __init__(
-      self,
-      block: Type[Union[BasicBlock, Bottleneck]],
-      layers: List[int],
-      dropout_rate: float = 0.1,
-      num_classes: int = 1000,
-      zero_init_residual: bool = False,
-      groups: int = 1,
-      width_per_group: int = 64,
-      replace_stride_with_dilation: Optional[List[bool]] = None,
-      norm_layer: Optional[Callable[..., nn.Module]] = None,
-  ) -> None:
-    super().__init__()
-    if norm_layer is None:
-      norm_layer = nn.BatchNorm2d
-    self._norm_layer = norm_layer
-
-    self.inplanes = 64
-    self.dilation = 1
-    if replace_stride_with_dilation is None:
-      # each element in the tuple indicates if we should replace
-      # the 2x2 stride with a dilated convolution instead
-      replace_stride_with_dilation = [False, False, False]
-    if len(replace_stride_with_dilation) != 3:
-      raise ValueError(
-          'replace_stride_with_dilation should be None '
-          'or a 3-element tuple, got {}'.format(replace_stride_with_dilation))
-    self.groups = groups
-    self.base_width = width_per_group
-    self.conv1 = nn.Conv2d(
-        3, self.inplanes, kernel_size=7, stride=2, padding=3, bias=False)
-    self.bn1 = norm_layer(self.inplanes)
-    self.relu = nn.ReLU(inplace=True)
-    self.dropout = Dropout2d(p=dropout_rate, inplace=False)
-    self.dropout_rate = dropout_rate
-    self.maxpool = nn.MaxPool2d(kernel_size=3, stride=2, padding=1)
-    self.layer1 = self._make_layer(block, 64, layers[0])
-    self.layer2 = self._make_layer(
-        block, 128, layers[1], stride=2, dilate=replace_stride_with_dilation[0])
-    self.layer3 = self._make_layer(
-        block, 256, layers[2], stride=2, dilate=replace_stride_with_dilation[1])
-    self.layer4 = self._make_layer(
-        block, 512, layers[3], stride=2, dilate=replace_stride_with_dilation[2])
-    self.avgpool = nn.AdaptiveAvgPool2d((1, 1))
-    self.fc = nn.Linear(512 * block.expansion, num_classes)
-
-    for m in self.modules():
-      if isinstance(m, nn.Conv2d):
-        nn.init.kaiming_normal_(m.weight, mode='fan_out', nonlinearity='relu')
-      elif isinstance(m, (nn.BatchNorm2d, nn.GroupNorm)):
-        nn.init.constant_(m.weight, 1)
-        nn.init.constant_(m.bias, 0)
-
-    # Zero-initialize the last BN in each residual branch,
-    # so that the residual branch starts with zeros, and each residual block
-    # behaves like an identity. This improves the model by 0.2~0.3% according to
-    # https://arxiv.org/abs/1706.02677
-    if zero_init_residual:
-      for m in self.modules():
-        if isinstance(m, Bottleneck):
-          nn.init.constant_(m.bn3.weight, 0)  # type: ignore[arg-type]
-        elif isinstance(m, BasicBlock):
-          nn.init.constant_(m.bn2.weight, 0)  # type: ignore[arg-type]
-
-  def _make_layer(self,
-                  block: Type[Union[BasicBlock, Bottleneck]],
-                  planes: int,
-                  blocks: int,
-                  stride: int = 1,
-                  dilate: bool = False) -> nn.Sequential:
-    norm_layer = self._norm_layer
-    downsample = None
-    previous_dilation = self.dilation
-    if dilate:
-      self.dilation *= stride
-      stride = 1
-    if stride != 1 or self.inplanes != planes * block.expansion:
-      downsample = nn.Sequential(
-          conv1x1(self.inplanes, planes * block.expansion, stride),
-          norm_layer(planes * block.expansion),
-      )
-
-    layers = []
-    layers.append(
-        block(self.inplanes, planes, stride, downsample, self.groups,
-              self.base_width, previous_dilation, norm_layer,
-              self.dropout_rate))
-    self.inplanes = planes * block.expansion
-    for _ in range(1, blocks):
-      layers.append(
-          block(
-              self.inplanes,
-              planes,
-              groups=self.groups,
-              base_width=self.base_width,
-              dilation=self.dilation,
-              norm_layer=norm_layer,
-              dropout_rate=self.dropout_rate))
-
-    return nn.Sequential(*layers)
-
-  def _forward_impl(self, x: Tensor) -> Tensor:
-    # See note [TorchScript super()]
-    x = self.conv1(x)
-    x = self.bn1(x)
-    x = self.relu(x)
-    x = self.dropout(x)
-    x = self.maxpool(x)
-
-    x = self.layer1(x)
-    x = self.layer2(x)
-    x = self.layer3(x)
-    x = self.layer4(x)
-
-    x = self.avgpool(x)
-    x = torch.flatten(x, 1)
-    x = self.fc(x)
-
-    return x
-
-  def forward(self, x: Tensor) -> Tensor:
-    return self._forward_impl(x)
-
-
-def _resnet_dropout(block: Type[Union[BasicBlock,
-                                      Bottleneck]], layers: List[int],
-                    dropout_rate: float, **kwargs: Any) -> ResNetMCDropout:
-  model = ResNetMCDropout(block, layers, dropout_rate, **kwargs)
-  return model
-
-
-def resnet50_dropout_torch(dropout_rate: float = 0.1,
-                           **kwargs: Any) -> ResNetMCDropout:
-  r"""ResNet-50 v1.5.
-
-  Model from
-  `"Deep Residual Learning for Image Recognition"
-  <https://arxiv.org/pdf/1512.03385.pdf>`_
-  with dropout.
-  Args:
-    dropout_rate: float, dropout percentage
-    **kwargs: additional kwargs.
-
-  Returns:
-    Model.
-  """
-  return _resnet_dropout(Bottleneck, [3, 4, 6, 3], dropout_rate, **kwargs)
-=======
     expansion: int = 1
 
     def __init__(
@@ -536,5 +265,4 @@
     r"""ResNet-50 model from
     `"Deep Residual Learning for Image Recognition" <https://arxiv.org/pdf/1512.03385.pdf>`_.
     """
-    return _resnet(Bottleneck, [3, 4, 6, 3], **kwargs)
->>>>>>> c3d85d9c
+    return _resnet(Bottleneck, [3, 4, 6, 3], **kwargs)